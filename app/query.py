import elastic_transport
from elasticsearch_dsl import A, Q, Search
from elasticsearch_dsl.aggs import Agg
from elasticsearch_dsl.query import Query
from luqum import visitor
from luqum.elasticsearch import ElasticsearchQueryBuilder
from luqum.elasticsearch.schema import SchemaAnalyzer
from luqum.exceptions import ParseSyntaxError
from luqum.parser import parser
from luqum.tree import UnknownOperation, Word

from app.config import Config, FieldType
<<<<<<< HEAD
from app._types import JSONType
=======
from app.indexing import generate_index_object
from app.postprocessing import BaseResultProcessor
from app.types import (
    ErrorSearchResponse,
    JSONType,
    SearchResponse,
    SearchResponseDebug,
    SearchResponseError,
    SuccessSearchResponse,
)
from app.utils import get_logger

logger = get_logger(__name__)
>>>>>>> c9fd119b


def build_elasticsearch_query_builder(config: Config) -> ElasticsearchQueryBuilder:
    index = generate_index_object(config.index.name, config)
    options = SchemaAnalyzer(index.to_dict()).query_builder_options()
    options["default_operator"] = ElasticsearchQueryBuilder.MUST
    return ElasticsearchQueryBuilder(**options)


class UnknownOperationRemover(visitor.TreeTransformer):
    def __init__(self):
        super().__init__(track_parents=True)

    def visit_unknown_operation(self, node, context):
        new_node = node.clone_item()
        children = [
            child
            for child in self.clone_children(node, new_node, context)
            if not isinstance(child, Word)
        ]
        new_node.children = children
        yield new_node

    def __call__(self, tree):
        return self.visit(tree)


def build_query_clause(query: str, langs: set[str], config: Config) -> Query:
    fields = []
    supported_langs = config.get_supported_langs()
    taxonomy_langs = config.get_taxonomy_langs()
    match_phrase_boost_queries = []

    for field in config.fields.values():
        # We don't include all fields in the multi-match clause, only a subset
        # of them
        if field.full_text_search:
            if field.type in (FieldType.taxonomy, FieldType.text_lang):
                # language subfields are not the same depending on whether the
                # field is a `taxonomy` or a `text_lang` field
                langs_subset = (
                    supported_langs
                    if field.type is FieldType.text_lang
                    else taxonomy_langs
                )
                field_match_phrase_boost_queries = []
                for lang in (_lang for _lang in langs if _lang in langs_subset):
                    subfield_name = f"{field.name}.{lang}"
                    fields.append(subfield_name)
                    field_match_phrase_boost_queries.append(
                        Q(
                            "match_phrase",
                            **{
                                subfield_name: {
                                    "query": query,
                                    "boost": config.match_phrase_boost,
                                }
                            },
                        )
                    )
                if len(field_match_phrase_boost_queries) == 1:
                    match_phrase_boost_queries.append(
                        field_match_phrase_boost_queries[0]
                    )
                elif len(field_match_phrase_boost_queries) > 1:
                    match_phrase_boost_queries.append(
                        Q("bool", should=field_match_phrase_boost_queries)
                    )

            else:
                fields.append(field.name)
                match_phrase_boost_queries.append(
                    Q(
                        "match_phrase",
                        **{
                            field.name: {
                                "query": query,
                                "boost": config.match_phrase_boost,
                            }
                        },
                    )
                )

    multi_match_query = Q("multi_match", query=query, fields=fields)

    if match_phrase_boost_queries:
        multi_match_query |= Q("bool", should=match_phrase_boost_queries)

    return multi_match_query


def parse_lucene_dsl_query(
        q: str, filter_query_builder: ElasticsearchQueryBuilder
) -> tuple[list[JSONType], str]:
    """Parse query using Lucene DSL.

    We decompose the query into two parts:

    - a Lucene DSL query, which is used as a filter clause in the
      Elasticsearch query. Luqum library is used to transform the
      Lucene DSL into Elasticsearch DSL.
    - remaining terms, used for full text search.

    :param q: the user query
    :param filter_query_builder: Luqum query builder
    :return: a tuple containing the Elasticsearch filter clause and
      the remaining terms for full text search
    """
    luqum_tree = None
    remaining_terms = ""
    try:
        luqum_tree = parser.parse(q)
    except ParseSyntaxError as e:
        # if the lucene syntax is invalid, consider the query as plain text
        logger.warning("parsing error for query: '%s':\n%s", q, e)
        remaining_terms = q

    if luqum_tree is not None:
        # Successful parsing
        logger.debug("parsed luqum tree: %s", repr(luqum_tree))
        if isinstance(luqum_tree, UnknownOperation):
            # We join with space every non word not recognized by the parser
            remaining_terms = " ".join(
                item.value for item in luqum_tree.children if isinstance(item, Word)
            )
        elif isinstance(luqum_tree, Word):
            # single term
            remaining_terms = luqum_tree.value

        processed_tree = UnknownOperationRemover().visit(luqum_tree)
        logger.debug("processed luqum tree: %s", repr(processed_tree))
        if processed_tree.children:
            filter_query = filter_query_builder(processed_tree)
        else:
            filter_query = None
        logger.debug("filter query from luqum: '%s'", filter_query)
    else:
        filter_query = None
        remaining_terms = q

    return filter_query, remaining_terms


def parse_sort_by_parameter(sort_by: str | None, config: Config) -> str | None:
    """Parse `sort_by` parameter, special handling is performed for `text_lang`
    subfield.

    :param sort_by: the raw `sort_by` value
    :param config: the Config to use
    :return: None if `sort_by` is not provided or the final value otherwise
    """
    if sort_by is None:
        return None

    if negative_operator := sort_by.startswith("-"):
        sort_by = sort_by[1:]

    for field in config.fields.values():
        if field.name == sort_by:
            if field.type is FieldType.text_lang:
                # use 'main' language subfield for sorting
                sort_by = f"{field.name}.main"
                break

    if negative_operator:
        sort_by = f"-{sort_by}"

    return sort_by


def create_aggregation_clauses(config: Config) -> dict[str, Agg]:
    """Create term bucket aggregation clauses for all relevant fields as
    defined in the config.
    """
    clauses = {}
    for field in config.fields.values():
        if field.bucket_agg:
            clauses[field.name] = A("terms", field=field.name)
    return clauses


def build_search_query(
<<<<<<< HEAD
        q: str,
        langs: set[str],
        size: int,
        page: int,
        config: Config,
        sort_by: str | None = None,
=======
    q: str,
    langs: set[str],
    size: int,
    page: int,
    config: Config,
    filter_query_builder: ElasticsearchQueryBuilder,
    sort_by: str | None = None,
>>>>>>> c9fd119b
) -> Query:
    """Build an elasticsearch_dsl Query.

    :param q: the user raw query
    :param langs: the set of languages we want to support, it is used to
      select language subfields for some field types
    :param size: number of results to return
    :param page: requested page (starts at 1).
    :param config: configuration to use
    :param filter_query_builder: luqum elasticsearch query builder
    :param sort_by: sorting key, defaults to None (=relevance-based sorting)
    :return: the built Query
    """
    filter_query, remaining_terms = parse_lucene_dsl_query(q, filter_query_builder)
    logger.debug("filter query: %s", filter_query)
    logger.debug("remaining terms: '%s'", remaining_terms)

    query = Search(index=config.index.name)

    if remaining_terms:
        base_multi_match_q = build_query_clause(remaining_terms, langs, config)
        query = query.query(base_multi_match_q)

    if filter_query:
        query = query.query("bool", filter=filter_query)

    for agg_name, agg in create_aggregation_clauses(config).items():
        query.aggs.bucket(agg_name, agg)

    sort_by = parse_sort_by_parameter(sort_by, config)
    if sort_by is not None:
        query = query.sort(sort_by)

    query = query.extra(
        size=size,
        from_=size * (page - 1),
    )
    return query


def execute_query(
    query: Query,
    result_processor: BaseResultProcessor,
    page: int,
    page_size: int,
    projection: set[str] | None = None,
) -> SearchResponse:
    errors = []
    debug = SearchResponseDebug(query=query.to_dict())
    try:
        results = query.execute()
    except elastic_transport.ConnectionError as e:
        errors.append(
            SearchResponseError(title="es_connection_error", description=str(e))
        )
        return ErrorSearchResponse(debug=debug, errors=errors)

    response = result_processor.process(results, projection)
    count = response["count"]
    return SuccessSearchResponse(
        page=page,
        page_size=page_size,
        page_count=count // page_size + int(bool(count % page_size)),
        debug=debug,
        **response,
    )<|MERGE_RESOLUTION|>--- conflicted
+++ resolved
@@ -10,9 +10,6 @@
 from luqum.tree import UnknownOperation, Word
 
 from app.config import Config, FieldType
-<<<<<<< HEAD
-from app._types import JSONType
-=======
 from app.indexing import generate_index_object
 from app.postprocessing import BaseResultProcessor
 from app.types import (
@@ -26,7 +23,6 @@
 from app.utils import get_logger
 
 logger = get_logger(__name__)
->>>>>>> c9fd119b
 
 
 def build_elasticsearch_query_builder(config: Config) -> ElasticsearchQueryBuilder:
@@ -119,7 +115,7 @@
 
 
 def parse_lucene_dsl_query(
-        q: str, filter_query_builder: ElasticsearchQueryBuilder
+    q: str, filter_query_builder: ElasticsearchQueryBuilder
 ) -> tuple[list[JSONType], str]:
     """Parse query using Lucene DSL.
 
@@ -209,14 +205,6 @@
 
 
 def build_search_query(
-<<<<<<< HEAD
-        q: str,
-        langs: set[str],
-        size: int,
-        page: int,
-        config: Config,
-        sort_by: str | None = None,
-=======
     q: str,
     langs: set[str],
     size: int,
@@ -224,7 +212,6 @@
     config: Config,
     filter_query_builder: ElasticsearchQueryBuilder,
     sort_by: str | None = None,
->>>>>>> c9fd119b
 ) -> Query:
     """Build an elasticsearch_dsl Query.
 
