--- conflicted
+++ resolved
@@ -4,12 +4,8 @@
 import cachetools
 import requests
 
-<<<<<<< HEAD
+from app.config import settings
 from app._types import JSONType
-=======
-from app.config import settings
-from app.types import JSONType
->>>>>>> c9fd119b
 from app.utils import get_logger
 from app.utils.download import download_file, http_session, should_download_file
 from app.utils.io import load_json
