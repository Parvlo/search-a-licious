import json
from pathlib import Path
from typing import Annotated

import uvicorn
from elasticsearch_dsl import Search
from fastapi import FastAPI, HTTPException, Query, Request
from fastapi.responses import HTMLResponse, PlainTextResponse
from fastapi.templating import Jinja2Templates

<<<<<<< HEAD
from app.config import CONFIG, settings, TAXONOMY_CONFIG
=======
from app import config
from app.config import check_config_is_defined, settings
>>>>>>> c9fd119b
from app.postprocessing import load_result_processor
from app.query import (
    build_elasticsearch_query_builder,
    build_search_query,
    execute_query,
)
from app.types import SearchResponse
from app.utils import connection, get_logger, init_sentry

logger = get_logger()


if config.CONFIG is None:
    # We want to be able to import api.py (for tests for example) without
    # failure, but we add a warning message as it's not expected in a
    # production settings
    logger.warning("Main configuration is not set, use CONFIG_PATH envvar")
    FILTER_QUERY_BUILDER = None
    RESULT_PROCESSOR = None
else:
    # we cache query builder and result processor here for faster processing
    FILTER_QUERY_BUILDER = build_elasticsearch_query_builder(config.CONFIG)
    RESULT_PROCESSOR = load_result_processor(config.CONFIG)


app = FastAPI(
    title="search-a-licious API",
    contact={
        "name": "The Open Food Facts team",
        "url": "https://world.openfoodfacts.org",
        "email": "contact@openfoodfacts.org",
    },
    license_info={
        "name": " AGPL-3.0",
        "url": "https://www.gnu.org/licenses/agpl-3.0.en.html",
    },
)
templates = Jinja2Templates(directory=Path(__file__).parent / "templates")
init_sentry(settings.sentry_dns)
<<<<<<< HEAD
connection.get_connection()

result_processor = load_result_processor(CONFIG)
taxonomy_result_processor = load_result_processor(TAXONOMY_CONFIG)
=======
connection.get_es_client()
>>>>>>> c9fd119b


@app.get("/document/{identifier}")
def get_document(identifier: str):
    """Fetch a document from Elasticsearch with specific ID."""
    check_config_is_defined()
    id_field_name = config.CONFIG.index.id_field_name
    results = (
        Search(index=config.CONFIG.index.name)
        .query("term", **{id_field_name: identifier})
        .extra(size=1)
        .execute()
    )
    results_dict = [r.to_dict() for r in results]

    if not results_dict:
        raise HTTPException(status_code=404, detail="code not found")

    product = results_dict[0]
    return product


@app.get("/search")
def search(
    q: Annotated[
        str | None,
        Query(
            description="""The search query, it supports Lucene search query
syntax (https://lucene.apache.org/core/3_6_0/queryparsersyntax.html). Words
that are not recognized by the lucene query parser are searched as full text
search.

Example: `categories_tags:"en:beverages" strawberry brands:"casino"` query use a
filter clause for categories and brands and look for "strawberry" in multiple
fields.

 The query is optional, but `sort_by` value must then be provided."""
        ),
    ] = None,
    langs: Annotated[
        str | None,
        Query(
            description="""A comma-separated list of languages we want to support during search.
This list should include the user expected language, and additional languages (such
as english for example).

This is currently used for language-specific subfields to choose in which
subfields we're searching in.

If not provided, `['en']` is used."""
        ),
    ] = None,
    page_size: Annotated[
        int, Query(description="Number of results to return per page.")
    ] = 10,
    page: Annotated[int, Query(ge=1, description="Page to request, starts at 1.")] = 1,
    fields: Annotated[
        str | None,
        Query(
            description="Fields to include in the response, as a comma-separated value. All other fields will be ignored."
        ),
    ] = None,
    sort_by: Annotated[
        str | None,
        Query(
            description="""Field name to use to sort results, the field should exist
            and be sortable. If it is not provided, results are sorted by descending relevance score."""
        ),
    ] = None,
) -> SearchResponse:
    check_config_is_defined()
    if q is None and sort_by is None:
        raise HTTPException(
            status_code=400, detail="`sort_by` must be provided when `q` is missing"
        )

    langs_set = set(langs.split(",") if langs else ["en"])
    logger.debug(
        "Received search query: q='%s', langs='%s', page=%d, "
        "page_size=%d, fields='%s', sort_by='%s'",
        q,
        langs_set,
        page,
        page_size,
        fields,
        sort_by,
    )

    if page * page_size > 10_000:
        raise HTTPException(
            status_code=400,
            detail=f"Maximum number of returned results is 10 000 (here: page * page_size = {page * page_size})",
        )

    query = build_search_query(
        q=q,
        langs=langs_set,
        size=page_size,
        page=page,
        config=config.CONFIG,
        sort_by=sort_by,
        # filter query builder is generated from elasticsearch mapping and
        # takes ~40ms to generate, build-it before hand as we're using global
        # Config
        filter_query_builder=FILTER_QUERY_BUILDER,
    )
    logger.debug("Elasticsearch query: %s", query.to_dict())

    projection = set(fields.split(",")) if fields else None
<<<<<<< HEAD
    response = result_processor.process(results, projection)

    return {
        **response,
        "debug": {
            "query": query.to_dict(),
        },
    }


@app.get("/taxonomy/autocomplete")
def taxonomy_autocomplete(
        q: Annotated[
            str,
            Query(
                description=""""""
            ),
        ] = None,
        langs: Annotated[
            list[str] | None,
            Query(
                description="""A list of languages we want to support during search. This
list should include the user expected language, and additional languages (such
as english for example).

This is currently used for language-specific subfields to choose in which
subfields we're searching in.

If not provided, `['en']` is used."""
            ),
        ] = None,
        size: Annotated[
            int, Query(description="Number of results to return.")
        ] = 10
):
    langs = set(langs or ["en"])
    query = build_search_query(
        q=q, langs=langs, size=size, page=1, config=TAXONOMY_CONFIG
    )
    results = query.execute()

    response = taxonomy_result_processor.process(results, None)

    return {
        **response,
        "debug": {
            "query": query.to_dict(),
        },
    }

if __name__ == "__main__":
    uvicorn.run(app, host="0.0.0.0", port=8000)
=======
    return execute_query(
        query, RESULT_PROCESSOR, page=page, page_size=page_size, projection=projection
    )


@app.get("/", response_class=HTMLResponse)
def html_search(
    request: Request,
    q: str | None = None,
    page: int = 1,
    page_size: int = 24,
    langs: str = "fr,en",
    sort_by: str | None = None,
):
    if not q:
        return templates.TemplateResponse("search.html", {"request": request})

    results = search(q=q, langs=langs, page_size=page_size, page=page, sort_by=sort_by)
    template_data = {
        "q": q or "",
        "request": request,
        "sort_by": sort_by,
        "results": results,
        "es_query": json.dumps(results.debug.query, indent=4),
    }
    if results.is_success():
        template_data["aggregations"] = results.aggregations
        page_count = results.page_count
        pagination = [
            {"name": p, "selected": p == page, "page_id": p}
            for p in range(1, page_count + 1)
            # Allow to scroll over a window of 10 pages
            if min(page - 5, page_count - 10) <= p <= max(page + 5, 10)
        ]
        if page > 1:
            pagination.insert(
                0, {"name": "Previous", "selected": False, "page_id": page - 1}
            )
        if page < page_count:
            pagination.append({"name": "Next", "selected": False, "page_id": page + 1})

        template_data["pagination"] = pagination

    return templates.TemplateResponse(
        "display_results.html",
        template_data,
    )


@app.get("/robots.txt", response_class=PlainTextResponse)
def robots_txt():
    return """User-agent: *\nDisallow: /"""
>>>>>>> c9fd119b
<|MERGE_RESOLUTION|>--- conflicted
+++ resolved
@@ -8,19 +8,15 @@
 from fastapi.responses import HTMLResponse, PlainTextResponse
 from fastapi.templating import Jinja2Templates
 
-<<<<<<< HEAD
-from app.config import CONFIG, settings, TAXONOMY_CONFIG
-=======
 from app import config
 from app.config import check_config_is_defined, settings
->>>>>>> c9fd119b
 from app.postprocessing import load_result_processor
 from app.query import (
     build_elasticsearch_query_builder,
     build_search_query,
     execute_query,
 )
-from app.types import SearchResponse
+from app._types import SearchResponse
 from app.utils import connection, get_logger, init_sentry
 
 logger = get_logger()
@@ -38,6 +34,17 @@
     FILTER_QUERY_BUILDER = build_elasticsearch_query_builder(config.CONFIG)
     RESULT_PROCESSOR = load_result_processor(config.CONFIG)
 
+if config.TAXONOMY_CONFIG is None:
+    # We want to be able to import api.py (for tests for example) without
+    # failure, but we add a warning message as it's not expected in a
+    # production settings
+    logger.warning("Main configuration is not set, use CONFIG_PATH envvar")
+    TAXONOMY_FILTER_QUERY_BUILDER = None
+    TAXONOMY_RESULT_PROCESSOR = None
+else:
+    # we cache query builder and result processor here for faster processing
+    TAXONOMY_FILTER_QUERY_BUILDER = build_elasticsearch_query_builder(config.TAXONOMY_CONFIG)
+    TAXONOMY_RESULT_PROCESSOR = load_result_processor(config.TAXONOMY_CONFIG)
 
 app = FastAPI(
     title="search-a-licious API",
@@ -53,14 +60,7 @@
 )
 templates = Jinja2Templates(directory=Path(__file__).parent / "templates")
 init_sentry(settings.sentry_dns)
-<<<<<<< HEAD
-connection.get_connection()
-
-result_processor = load_result_processor(CONFIG)
-taxonomy_result_processor = load_result_processor(TAXONOMY_CONFIG)
-=======
 connection.get_es_client()
->>>>>>> c9fd119b
 
 
 @app.get("/document/{identifier}")
@@ -170,18 +170,11 @@
     logger.debug("Elasticsearch query: %s", query.to_dict())
 
     projection = set(fields.split(",")) if fields else None
-<<<<<<< HEAD
-    response = result_processor.process(results, projection)
-
-    return {
-        **response,
-        "debug": {
-            "query": query.to_dict(),
-        },
-    }
-
-
-@app.get("/taxonomy/autocomplete")
+    return execute_query(
+        query, RESULT_PROCESSOR, page=page, page_size=page_size, projection=projection
+    )
+
+@app.get("/taxonomy")
 def taxonomy_autocomplete(
         q: Annotated[
             str,
@@ -208,11 +201,11 @@
 ):
     langs = set(langs or ["en"])
     query = build_search_query(
-        q=q, langs=langs, size=size, page=1, config=TAXONOMY_CONFIG
+        q=q, langs=langs, size=size, page=1, config=config.TAXONOMY_CONFIG, filter_query_builder=TAXONOMY_FILTER_QUERY_BUILDER,
     )
     results = query.execute()
 
-    response = taxonomy_result_processor.process(results, None)
+    response = TAXONOMY_RESULT_PROCESSOR.process(results, None)
 
     return {
         **response,
@@ -220,13 +213,6 @@
             "query": query.to_dict(),
         },
     }
-
-if __name__ == "__main__":
-    uvicorn.run(app, host="0.0.0.0", port=8000)
-=======
-    return execute_query(
-        query, RESULT_PROCESSOR, page=page, page_size=page_size, projection=projection
-    )
 
 
 @app.get("/", response_class=HTMLResponse)
@@ -276,4 +262,6 @@
 @app.get("/robots.txt", response_class=PlainTextResponse)
 def robots_txt():
     return """User-agent: *\nDisallow: /"""
->>>>>>> c9fd119b
+
+if __name__ == "__main__":
+    uvicorn.run(app, host="0.0.0.0", port=8000)