from pathlib import Path
from typing import Optional

import typer

<<<<<<< HEAD
from app.cli.perform_import import perform_taxonomies_import
=======
from app.config import check_config_is_defined, set_global_config
>>>>>>> c9fd119b

app = typer.Typer()


@app.command(name="import")
def import_data(
<<<<<<< HEAD
        input_path: Path = typer.Argument(
            ...,
            exists=True,
            file_okay=True,
            dir_okay=False,
            help="Path of the JSONL data file",
        ),
        num_processes: int = typer.Option(
            default=2, help="How many import processes to run in parallel"
        ),
        num_items: Optional[int] = typer.Option(
            default=None, help="How many items to import"
        ),
=======
    input_path: Path = typer.Argument(
        ...,
        exists=True,
        file_okay=True,
        dir_okay=False,
        help="Path of the JSONL data file",
    ),
    num_processes: int = typer.Option(
        default=2, help="How many import processes to run in parallel"
    ),
    num_items: Optional[int] = typer.Option(
        default=None, help="How many items to import"
    ),
    config_path: Optional[Path] = typer.Option(
        default=None,
        help="path of the yaml configuration file, it overrides CONFIG_PATH envvar",
        dir_okay=False,
        file_okay=True,
        exists=True,
    ),
>>>>>>> c9fd119b
):
    """Import data into Elasticsearch."""
    import time

    from app import config
    from app.cli.perform_import import perform_import
    from app.config import set_global_config
    from app.utils import get_logger

    logger = get_logger()

    if config_path:
        set_global_config(config_path)

    start_time = time.perf_counter()
    check_config_is_defined()
    perform_import(
        input_path,
        num_items,
        num_processes,
        start_time,
        config.CONFIG,
    )
    end_time = time.perf_counter()
    logger.info("Import time: %s seconds", end_time - start_time)


@app.command(name="import-taxonomies")
def import_taxonomies():
    """Import taxonomies into Elasticsearch."""
    import time

    from app.config import TAXONOMY_CONFIG
    from app.utils import get_logger

    logger = get_logger()

    start_time = time.perf_counter()
    perform_taxonomies_import(
        start_time,
        TAXONOMY_CONFIG,
    )
    end_time = time.perf_counter()
    logger.info("Import time: %s seconds", end_time - start_time)


@app.command()
def write_to_redis(doc_id: str):
    import time

    from app.config import settings
    from app.utils import get_logger
    from app.utils.connection import get_redis_client

    logger = get_logger()
    redis = get_redis_client()
    start_time = time.perf_counter()
    redis.rpush(settings.redis_import_queue, doc_id)
    end_time = time.perf_counter()
    logger.info("Time: %s seconds", end_time - start_time)


@app.command()
def import_from_queue(
    config_path: Optional[Path] = typer.Option(
        default=None,
        help="path of the yaml configuration file, it overrides CONFIG_PATH envvar",
        dir_okay=False,
        file_okay=True,
        exists=True,
    ),
):
    from app import config
    from app.config import check_config_is_defined, settings
    from app.queue import run_queue_safe
    from app.utils import connection, get_logger, init_sentry

    # Create root logger
    get_logger()
    # Initialize sentry for bug tracking
    init_sentry(settings.sentry_dns)

    if config_path:
        set_global_config(config_path)

    # create elasticsearch connection
    connection.get_es_client()

    check_config_is_defined()

    # run queue
    run_queue_safe(config.CONFIG)


def main() -> None:
    app()<|MERGE_RESOLUTION|>--- conflicted
+++ resolved
@@ -3,32 +3,14 @@
 
 import typer
 
-<<<<<<< HEAD
 from app.cli.perform_import import perform_taxonomies_import
-=======
 from app.config import check_config_is_defined, set_global_config
->>>>>>> c9fd119b
 
 app = typer.Typer()
 
 
 @app.command(name="import")
 def import_data(
-<<<<<<< HEAD
-        input_path: Path = typer.Argument(
-            ...,
-            exists=True,
-            file_okay=True,
-            dir_okay=False,
-            help="Path of the JSONL data file",
-        ),
-        num_processes: int = typer.Option(
-            default=2, help="How many import processes to run in parallel"
-        ),
-        num_items: Optional[int] = typer.Option(
-            default=None, help="How many items to import"
-        ),
-=======
     input_path: Path = typer.Argument(
         ...,
         exists=True,
@@ -49,7 +31,6 @@
         file_okay=True,
         exists=True,
     ),
->>>>>>> c9fd119b
 ):
     """Import data into Elasticsearch."""
     import time
@@ -81,16 +62,13 @@
 def import_taxonomies():
     """Import taxonomies into Elasticsearch."""
     import time
-
-    from app.config import TAXONOMY_CONFIG
     from app.utils import get_logger
-
+    from app import config
     logger = get_logger()
-
     start_time = time.perf_counter()
     perform_taxonomies_import(
         start_time,
-        TAXONOMY_CONFIG,
+        config.TAXONOMY_CONFIG,
     )
     end_time = time.perf_counter()
     logger.info("Import time: %s seconds", end_time - start_time)
