--- conflicted
+++ resolved
@@ -7,18 +7,11 @@
 from elasticsearch.helpers import bulk, parallel_bulk
 from elasticsearch_dsl import Index, Search
 
-<<<<<<< HEAD
 from app.config import Config, TaxonomyConfig
-from app.import_queue.redis_client import RedisClient
-from app.indexing import DocumentProcessor, generate_index_object, TaxonomyProcessor
-from app.taxonomy import get_taxonomy
-from app._types import JSONType
-=======
-from app.config import Config
 from app.indexing import DocumentProcessor, generate_index_object
 from app.queue import RedisClient
-from app.types import JSONType
->>>>>>> c9fd119b
+from app._types import JSONType
+from app.taxonomy import get_taxonomy
 from app.utils import connection, get_logger
 from app.utils.io import jsonl_iter
 
@@ -36,13 +29,13 @@
 
 
 def gen_documents(
-        processor: DocumentProcessor,
-        file_path: Path,
-        next_index: str,
-        start_time,
-        num_items: int | None,
-        num_processes: int,
-        process_id: int,
+    processor: DocumentProcessor,
+    file_path: Path,
+    next_index: str,
+    start_time,
+    num_items: int | None,
+    num_processes: int,
+    process_id: int,
 ):
     """Generate documents to index for process number process_id
 
@@ -70,7 +63,7 @@
 
 
 def gen_taxonomies(
-        processor: TaxonomyProcessor,
+        processor: DocumentProcessor,
         next_index: str,
         start_time,
         taxonomies: TaxonomyConfig
@@ -94,7 +87,7 @@
             if not document_dict:
                 continue
 
-            yield document_dict
+        yield document_dict
 
 
 def update_alias(es, next_index: str, index_alias: str):
@@ -115,13 +108,13 @@
 
 
 def import_parallel(
-        config: Config,
-        file_path: Path,
-        next_index: str,
-        start_time: float,
-        num_items: int | None,
-        num_processes: int,
-        process_id: int,
+    config: Config,
+    file_path: Path,
+    next_index: str,
+    start_time: float,
+    num_items: int | None,
+    num_processes: int,
+    process_id: int,
 ):
     """One task of import.
 
@@ -166,7 +159,7 @@
     :param str next_index: the index to write to
     :param float start_time: the start time
     """
-    processor = TaxonomyProcessor(config)
+    processor = DocumentProcessor(config)
     # open a connection for this process
     es = connection.get_connection(timeout=120, retry_on_timeout=True)
     # Note that bulk works better than parallel bulk for our usecase.
@@ -187,11 +180,7 @@
 
 
 def get_redis_products(
-<<<<<<< HEAD
-        processor: DocumentProcessor, next_index: str, last_updated_timestamp
-=======
     processor: DocumentProcessor, next_index: str, last_updated_timestamp: int
->>>>>>> c9fd119b
 ):
     """Fetch IDs of documents to update from Redis."""
     redis_client = RedisClient()
@@ -222,18 +211,18 @@
 
     # Since this is only done by a single process, we can use parallel_bulk
     for success, info in parallel_bulk(
-            es, get_redis_products(processor, next_index, last_updated_timestamp)
+        es, get_redis_products(processor, next_index, last_updated_timestamp)
     ):
         if not success:
             logger.warning("A document failed: %s", info)
 
 
 def perform_import(
-        file_path: Path,
-        num_items: int | None,
-        num_processes: int,
-        start_time: float,
-        config: Config,
+    file_path: Path,
+    num_items: int | None,
+    num_processes: int,
+    start_time: float,
+    config: Config,
 ):
     """Main function running the import sequence"""
     es = connection.get_es_client()
@@ -274,7 +263,7 @@
         config: Config,
 ):
     """Main function running the import sequence"""
-    es = connection.get_connection()
+    es = connection.get_es_client()
     # we create a temporary index to import to
     # at the end we will change alias to point to it
     index_date = datetime.now().strftime("%Y-%m-%d-%H-%M-%S-%f")
